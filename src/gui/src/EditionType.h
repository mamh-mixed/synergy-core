--- conflicted
+++ resolved
@@ -24,11 +24,7 @@
 	Basic,
 	Pro,
 	Trial,
-<<<<<<< HEAD
-	UnknownEdition
-=======
 	Unregistered
->>>>>>> a6ff9079
 };
 
 #endif // EDITIONTYPE_H