/*
 * synergy -- mouse and keyboard sharing utility
 * Copyright (C) 2012-2016 Symless Ltd.
 * Copyright (C) 2008 Volker Lanz (vl@fidra.de)
 *
 * This package is free software; you can redistribute it and/or
 * modify it under the terms of the GNU General Public License
 * found in the file LICENSE that should have accompanied this file.
 *
 * This package is distributed in the hope that it will be useful,
 * but WITHOUT ANY WARRANTY; without even the implied warranty of
 * MERCHANTABILITY or FITNESS FOR A PARTICULAR PURPOSE.  See the
 * GNU General Public License for more details.
 *
 * You should have received a copy of the GNU General Public License
 * along with this program.  If not, see <http://www.gnu.org/licenses/>.
 */

#define DOWNLOAD_URL "http://symless.com/?source=gui"
#define HELP_URL     "http://symless.com/help?source=gui"

#include <array>
#include <set>

#include "MainWindow.h"

#include "Fingerprint.h"
#include "AboutDialog.h"
#include "ServerConfigDialog.h"
#include "SettingsDialog.h"
#include "ActivationDialog.h"
#include "DataDownloader.h"
#include "CommandProcess.h"
#include "LicenseManager.h"
#include <shared/EditionType.h>
#include "QUtility.h"
#include "ProcessorArch.h"
#include "SslCertificate.h"
#include "Zeroconf.h"
#include <QPushButton>

#if defined(Q_OS_MAC)
#include "OSXHelpers.h"
#endif

#include <QtCore>
#include <QtGui>
#include <QtNetwork>
#include <QNetworkAccessManager>
#include <QMenu>
#include <QMenuBar>
#include <QMessageBox>
#include <QFileDialog>
#include <QDesktopServices>
#include <QDesktopWidget>

#if defined(Q_OS_MAC)
#include <ApplicationServices/ApplicationServices.h>
#endif

static const char* tlsCheckString = "network encryption protocol: ";

static const int debugLogLevel = 1;

static const char* synergyLightIconFiles[] =
{
    ":/res/icons/64x64/synergy-light-disconnected.png",
    ":/res/icons/64x64/synergy-light-disconnected.png",
    ":/res/icons/64x64/synergy-light-connected.png",
    ":/res/icons/64x64/synergy-light-transfering.png",
    ":/res/icons/64x64/synergy-light-disconnected.png"
};

static const char* synergyDarkIconFiles[] =
{
    ":/res/icons/64x64/synergy-dark-disconnected.png",
    ":/res/icons/64x64/synergy-dark-disconnected.png",
    ":/res/icons/64x64/synergy-dark-connected.png",
    ":/res/icons/64x64/synergy-dark-transfering.png",
    ":/res/icons/64x64/synergy-dark-disconnected.png"    //synergyPendingRetry
};

static const char* synergyDefaultIconFiles[] =
{
    ":/res/icons/16x16/synergy-disconnected.png",   //synergyDisconnected
    ":/res/icons/16x16/synergy-disconnected.png",   //synergyConnecting
    ":/res/icons/16x16/synergy-connected.png",      //synergyConnected
    ":/res/icons/16x16/synergy-transfering.png",    //synergyListening
    ":/res/icons/16x16/synergy-disconnected.png"    //synergyPendingRetry
};

#ifdef SYNERGY_ENTERPRISE
MainWindow::MainWindow (AppConfig& appConfig)
#else
MainWindow::MainWindow (AppConfig& appConfig,
                        LicenseManager& licenseManager)
#endif
:
#ifndef SYNERGY_ENTERPRISE
    m_LicenseManager(&licenseManager),
    m_ActivationDialogRunning(false),
#endif
    m_pZeroconf(nullptr),
    m_AppConfig(&appConfig),
    m_pSynergy(NULL),
    m_SynergyState(synergyDisconnected),
    m_ServerConfig(5, 3, m_AppConfig, this),
    m_AlreadyHidden(false),
    m_pMenuBar(NULL),
    m_pMenuFile(NULL),
    m_pMenuEdit(NULL),
    m_pMenuWindow(NULL),
    m_pMenuHelp(NULL),
    m_pCancelButton(NULL),
    m_ExpectedRunningState(kStopped),
    m_SecureSocket(false),
    m_serverConnection(*this),
    m_clientConnection(*this)
{
#if !defined(SYNERGY_ENTERPRISE) && defined(SYNERGY_AUTOCONFIG)
    m_pZeroconf = new Zeroconf(this);
#endif

    setupUi(this);
    updateAutoConfigWidgets();

    createMenuBar();
    loadSettings();
    initConnections();

    m_pWidgetUpdate->hide();
    m_VersionChecker.setApp(appPath(appConfig.synergycName()));

    updateScreenName();
    connect(m_AppConfig, SIGNAL(screenNameChanged()), this, SLOT(updateScreenName()));
    m_pLabelIpAddresses->setText(tr("This computer's IP addresses: %1").arg(getIPAddresses()));

#if defined(Q_OS_WIN)
    // ipc must always be enabled, so that we can disable command when switching to desktop mode.
    connect(&m_IpcClient, SIGNAL(readLogLine(const QString&)), this, SLOT(appendLogRaw(const QString&)));
    connect(&m_IpcClient, SIGNAL(errorMessage(const QString&)), this, SLOT(appendLogError(const QString&)));
    connect(&m_IpcClient, SIGNAL(infoMessage(const QString&)), this, SLOT(appendLogInfo(const QString&)));
    connect(&m_IpcClient, SIGNAL(readLogLine(const QString&)), this, SLOT(handleIdleService(const QString&)));
    m_IpcClient.connectToHost();
#endif

    // change default size based on os
#if defined(Q_OS_MAC)
    resize(720, 550);
    setMinimumSize(size());
#elif defined(Q_OS_LINUX)
    resize(700, 530);
    setMinimumSize(size());
#endif

    m_trialLabel->hide();

    // hide padlock icon
    secureSocket(false);



    connect (this, SIGNAL(windowShown()),
             this, SLOT(on_windowShown()), Qt::QueuedConnection);
#ifndef SYNERGY_ENTERPRISE
    connect (m_LicenseManager, SIGNAL(editionChanged(Edition)),
             this, SLOT(setEdition(Edition)), Qt::QueuedConnection);

    connect (m_LicenseManager, SIGNAL(showLicenseNotice(QString)),
             this, SLOT(showLicenseNotice(QString)), Qt::QueuedConnection);

    connect (m_LicenseManager, SIGNAL(InvalidLicense()),
             this, SLOT(InvalidLicense()), Qt::QueuedConnection);
#endif

    connect (m_AppConfig, SIGNAL(sslToggled()),
             this, SLOT(updateLocalFingerprint()), Qt::QueuedConnection);

    connect (m_AppConfig, SIGNAL(zeroConfToggled()),
             this, SLOT(zeroConfToggled()), Qt::QueuedConnection);

#ifdef SYNERGY_ENTERPRISE
    setWindowTitle ("Synergy 1 Enterprise");
#else
    setWindowTitle (m_LicenseManager->activeEditionName());
    m_LicenseManager->refresh();
#endif

    QString lastVersion = m_AppConfig->lastVersion();
    QString currentVersion = m_VersionChecker.getVersion();
    if (lastVersion != currentVersion) {
        m_AppConfig->setLastVersion (currentVersion);
#ifndef SYNERGY_ENTERPRISE
        m_LicenseManager->notifyUpdate (lastVersion, currentVersion);
#endif
    }

#ifdef SYNERGY_ENTERPRISE
    m_pActivate->setVisible(false);
#endif

#if !defined(SYNERGY_ENTERPRISE) && defined(SYNERGY_AUTOCONFIG)
    updateZeroconfService();

    addZeroconfServer(m_AppConfig->autoConfigServer());

    updateAutoConfigWidgets();
#endif
}

MainWindow::~MainWindow()
{
    if (appConfig().processMode() == Desktop) {
        m_ExpectedRunningState = kStopped;
        stopDesktop();
    }

#if !defined(SYNERGY_ENTERPRISE) && defined(SYNERGY_AUTOCONFIG)
    delete m_pZeroconf;
#endif
}

void MainWindow::open()
{
    std::array<QAction *, 7> trayMenu = {
        m_pActionStartSynergy,
        m_pActionStopSynergy,
        nullptr,
        m_pActionMinimize,
        m_pActionRestore,
        nullptr,
        m_pActionQuit
    };

    m_trayIcon.create(trayMenu, [this](QObject const *o, const char *s) {
        connect(o, s, this, SLOT(trayActivated(QSystemTrayIcon::ActivationReason)));
        setIcon(synergyDisconnected);
    });

    if (appConfig().getAutoHide()) {
        hide();
    } else {
        showNormal();
    }

    m_VersionChecker.checkLatest();

    // only start if user has previously started. this stops the gui from
    // auto hiding before the user has configured synergy (which of course
    // confuses first time users, who think synergy has crashed).
    if (appConfig().startedBefore() && appConfig().processMode() == ProcessMode::Desktop) {
        startSynergy();
    }
}

void MainWindow::setStatus(const QString &status)
{
    m_pStatusLabel->setText(status);
}

void MainWindow::retranslateMenuBar()
{
    m_pMenuFile->setTitle(tr("&File"));
    m_pMenuEdit->setTitle(tr("&Edit"));
    m_pMenuWindow->setTitle(tr("&Window"));
    m_pMenuHelp->setTitle(tr("&Help"));
}

void MainWindow::createMenuBar()
{
    m_pMenuBar = new QMenuBar(this);
    m_pMenuFile = new QMenu("", m_pMenuBar);
    m_pMenuEdit = new QMenu("", m_pMenuBar);
    m_pMenuWindow = new QMenu("", m_pMenuBar);
    m_pMenuHelp = new QMenu("", m_pMenuBar);
    retranslateMenuBar();

    m_pMenuBar->addAction(m_pMenuFile->menuAction());
    m_pMenuBar->addAction(m_pMenuEdit->menuAction());
#if !defined(Q_OS_MAC)
    m_pMenuBar->addAction(m_pMenuWindow->menuAction());
#endif
    m_pMenuBar->addAction(m_pMenuHelp->menuAction());

    m_pMenuFile->addAction(m_pActionStartSynergy);
    m_pMenuFile->addAction(m_pActionStopSynergy);
    m_pMenuFile->addSeparator();
    m_pMenuFile->addAction(m_pActivate);
    m_pMenuFile->addSeparator();
    m_pMenuFile->addAction(m_pActionSave);
    m_pMenuFile->addSeparator();
    m_pMenuFile->addAction(m_pActionQuit);
    m_pMenuEdit->addAction(m_pActionSettings);
    m_pMenuWindow->addAction(m_pActionMinimize);
    m_pMenuWindow->addAction(m_pActionRestore);
    m_pMenuHelp->addAction(m_pActionAbout);
    m_pMenuHelp->addAction(m_pActionHelp);


    setMenuBar(m_pMenuBar);
}

void MainWindow::loadSettings()
{
    enableServer(appConfig().getServerGroupChecked());
    enableClient(appConfig().getClientGroupChecked());

    m_pLineEditHostname->setText(appConfig().getServerHostname());
}

void MainWindow::initConnections()
{
    connect(m_pActionMinimize, SIGNAL(triggered()), this, SLOT(hide()));
    connect(m_pActionRestore, SIGNAL(triggered()), this, SLOT(showNormal()));
    connect(m_pActionStartSynergy, SIGNAL(triggered()), this, SLOT(actionStart()));
    connect(m_pActionStopSynergy, SIGNAL(triggered()), this, SLOT(stopSynergy()));
    connect(m_pActionQuit, SIGNAL(triggered()), qApp, SLOT(quit()));
    connect(&m_VersionChecker, SIGNAL(updateFound(const QString&)), this, SLOT(updateFound(const QString&)));
}

void MainWindow::saveSettings()
{
    // program settings
    appConfig().setServerGroupChecked(m_pRadioGroupServer->isChecked());
    appConfig().setClientGroupChecked(m_pRadioGroupClient->isChecked());
    appConfig().setServerHostname(m_pLineEditHostname->text());

    /* Save everything */
    GUI::Config::ConfigWriter::make()->globalSave();
}

void MainWindow::zeroConfToggled() {
#if !defined(SYNERGY_ENTERPRISE) && defined(SYNERGY_AUTOCONFIG)
    updateZeroconfService();

    addZeroconfServer(m_AppConfig->autoConfigServer());

    updateAutoConfigWidgets();
#endif
}

void MainWindow::setIcon(qSynergyState state) const
{
    QIcon icon;

#ifdef Q_OS_MAC
    if (isOSXUseDarkIcons())
        icon.addFile(synergyDarkIconFiles[state]);
    else
        icon.addFile(synergyLightIconFiles[state]);
#else
    icon.addFile(synergyDefaultIconFiles[state]);
#endif

    m_trayIcon.set(icon);
}

void MainWindow::trayActivated(QSystemTrayIcon::ActivationReason reason)
{
    if (reason == QSystemTrayIcon::DoubleClick)
    {
        if (isVisible())
        {
            hide();
        }
        else
        {
            showNormal();
            activateWindow();
        }
    }
}

void MainWindow::logOutput()
{
    if (m_pSynergy)
    {
        QString text(m_pSynergy->readAllStandardOutput());
        foreach(QString line, text.split(QRegExp("\r|\n|\r\n")))
        {
            if (!line.isEmpty())
            {
                appendLogRaw(line);
            }
        }
    }
}

void MainWindow::logError()
{
    if (m_pSynergy)
    {
        appendLogRaw(m_pSynergy->readAllStandardError());
    }
}

void MainWindow::updateFound(const QString &version)
{
    m_pWidgetUpdate->show();
    m_pLabelUpdate->setText(
        tr("<p>Your version of Synergy is out of date. "
           "Version <b>%1</b> is now available to "
           "<a href=\"%2\">download</a>.</p>")
        .arg(version).arg(DOWNLOAD_URL));
}

void MainWindow::appendLogInfo(const QString& text)
{
    appendLogRaw(getTimeStamp() + " INFO: " + text);
}

void MainWindow::appendLogDebug(const QString& text) {
    if (appConfig().logLevel() >= debugLogLevel) {
        appendLogRaw(getTimeStamp() + " DEBUG: " + text);
    }
}

void MainWindow::appendLogError(const QString& text)
{
    appendLogRaw(getTimeStamp() + " ERROR: " + text);
}

void MainWindow::appendLogRaw(const QString& text)
{
    foreach(QString line, text.split(QRegExp("\r|\n|\r\n"))) {
        if (!line.isEmpty()) {

            // HACK: macOS 10.13.4+ spamming error lines in logs making them
            // impossible to read and debug; giving users a red herring.
            if (line.contains("calling TIS/TSM in non-main thread environment")) {
                continue;
            }

            m_pLogOutput->appendPlainText(line);
            updateFromLogLine(line);
        }
    }
}

void MainWindow::handleIdleService(const QString& text)
{
    foreach(QString line, text.split(QRegExp("\r|\n|\r\n"))) {
        // only start if there is no active service running
        if (!line.isEmpty() && line.contains("service status: idle") && appConfig().startedBefore()) {
            startSynergy();
        }
    }
}

void MainWindow::updateFromLogLine(const QString &line)
{
    // TODO: This shouldn't be updating from log needs a better way of doing this
    checkConnected(line);
    checkFingerprint(line);
    checkSecureSocket(line);

#ifndef SYNERGY_ENTERPRISE
    checkLicense(line);
#endif
}

void MainWindow::checkConnected(const QString& line)
{
    // TODO: implement ipc connection state messages to replace this hack.
    if (m_pRadioGroupServer->isChecked())
    {
        m_serverConnection.update(line);
        m_pLabelServerState->updateServerState(line);
    }
    else
    {
        m_clientConnection.update(line);
        m_pLabelClientState->updateClientState(line);
    }

    if (line.contains("connected to server") || line.contains("has connected"))
    {
        setSynergyState(synergyConnected);

        if (!appConfig().startedBefore() && isVisible()) {
                QMessageBox::information(
                    this, "Synergy",
                    tr("Synergy is now connected. You can close the "
                    "config window and Synergy will remain connected in "
                    "the background."));

            appConfig().setStartedBefore(true);
        }
    }
    else if (line.contains("started server"))
    {
        setSynergyState(synergyListening);
    }
    else if (line.contains("disconnected from server") || line.contains("process exited"))
    {
        setSynergyState(synergyDisconnected);
    }
    else if (line.contains("connecting to"))
    {
        setSynergyState(synergyConnecting);
    }
}

#ifndef SYNERGY_ENTERPRISE
void MainWindow::checkLicense(const QString &line)
{
    if (line.contains("trial has expired")) {
        licenseManager().refresh();
        raiseActivationDialog();
    }
}
#endif

void MainWindow::checkFingerprint(const QString& line)
{
    QRegExp fingerprintRegex(".*server fingerprint: ([A-F0-9:]+)");
    if (!fingerprintRegex.exactMatch(line)) {
        return;
    }

    QString fingerprint = fingerprintRegex.cap(1);
    if (Fingerprint::trustedServers().isTrusted(fingerprint)) {
        return;
    }

    static bool messageBoxAlreadyShown = false;

    if (!messageBoxAlreadyShown) {
        stopSynergy();

        messageBoxAlreadyShown = true;
        QMessageBox::StandardButton fingerprintReply =
            QMessageBox::information(
            this, tr("Security question"),
            tr("You are connecting to a server. Here is it's fingerprint:\n\n"
               "%1\n\n"
               "Compare this fingerprint to the one on your server's screen."
               "If the two don't match exactly, then it's probably not the server "
               "you're expecting (it could be a malicious user).\n\n"
               "To automatically trust this fingerprint for future "
               "connections, click Yes. To reject this fingerprint and "
               "disconnect from the server, click No.")
            .arg(fingerprint),
            QMessageBox::Yes | QMessageBox::No);

        if (fingerprintReply == QMessageBox::Yes) {
            // restart core process after trusting fingerprint.
            Fingerprint::trustedServers().trust(fingerprint);
            startSynergy();
        }

        messageBoxAlreadyShown = false;
    }
}

void MainWindow::checkSecureSocket(const QString& line)
{
    // obviously not very secure, since this can be tricked by injecting something
    // into the log. however, since we don't have IPC between core and GUI... patches welcome.
    const int index = line.indexOf(tlsCheckString, 0, Qt::CaseInsensitive);
    if (index > 0) {
        secureSocket(true);

        //Get the protocol version from the line
        m_SecureSocketVersion = line.mid(index + strlen(tlsCheckString)); // Compliant: we made sure that tlsCheckString variable ended with null(static const char* declaration)
    }
}
QString MainWindow::getTimeStamp()
{
    QDateTime current = QDateTime::currentDateTime();
    return '[' + current.toString(Qt::ISODate) + ']';
}

void MainWindow::restartSynergy()
{
    stopSynergy();
    startSynergy();
}

void MainWindow::proofreadInfo()
{
#ifndef SYNERGY_ENTERPRISE
    setEdition(m_AppConfig->edition()); // Why is this here?
#endif
    int oldState = m_SynergyState;
    m_SynergyState = synergyDisconnected;
    setSynergyState((qSynergyState)oldState);
}

void MainWindow::showEvent(QShowEvent* event)
{
    QMainWindow::showEvent(event);
    emit windowShown();
}

void MainWindow::clearLog()
{
    m_pLogOutput->clear();
}

void MainWindow::startSynergy()
{
    saveSettings();

#ifndef SYNERGY_ENTERPRISE
    SerialKey serialKey = m_LicenseManager->serialKey();
    if (!serialKey.isValid()) {
        if (QDialog::Rejected == raiseActivationDialog()) {
            return;
        }
    }
#endif
    bool desktopMode = appConfig().processMode() == Desktop;
    bool serviceMode = appConfig().processMode() == Service;

    appendLogDebug("starting process");
    m_ExpectedRunningState = kStarted;
    setSynergyState(synergyConnecting);

    QString app;
    QStringList args;

    args << "-f" << "--no-tray" << "--debug" << appConfig().logLevelText();


    args << "--name" << appConfig().screenName();

    if (desktopMode)
    {
        setSynergyProcess(new QProcess(this));
    }
    else
    {
        // tell client/server to talk to daemon through ipc.
        args << "--ipc";

#if defined(Q_OS_WIN)
        // tell the client/server to shut down when a ms windows desk
        // is switched; this is because we may need to elevate or not
        // based on which desk the user is in (login always needs
        // elevation, where as default desk does not).
        // Note that this is only enabled when synergy is set to elevate
        // 'as needed' (e.g. on a UAC dialog popup) in order to prevent
        // unnecessary restarts when synergy was started elevated or
        // when it is not allowed to elevate. In these cases restarting
        // the server is fruitless.
        if (appConfig().elevateMode() == ElevateAsNeeded) {
                args << "--stop-on-desk-switch";
        }
#endif
    }

#ifndef Q_OS_LINUX

    if (m_ServerConfig.enableDragAndDrop()) {
        args << "--enable-drag-drop";
    }

#endif

#if defined(Q_OS_WIN)
    if (m_AppConfig->getCryptoEnabled()) {
        args << "--enable-crypto";
        args << "--tls-cert" <<  QString("\"%1\"").arg(m_AppConfig->getTLSCertPath());
    }
    // on windows, the profile directory changes depending on the user that
    // launched the process (e.g. when launched with elevation). setting the
    // profile dir on launch ensures it uses the same profile dir is used
    // no matter how its relaunched.
    args << "--profile-dir" << getProfileRootForArg();

#else
    if (m_AppConfig->getCryptoEnabled()) {
        args << "--enable-crypto";
        args << "--tls-cert" << m_AppConfig->getTLSCertPath();
    }
#endif

<<<<<<< HEAD
    if (synergyType() == synergyClient) {
        std::set<QString> macAddresses;
        foreach(QNetworkInterface netInterface, QNetworkInterface::allInterfaces())
        {
            // Return only non-loopback MAC addresses
            if (!(netInterface.flags() & QNetworkInterface::IsLoopBack) &&
                (netInterface.flags() & QNetworkInterface::IsUp) &&
                !netInterface.hardwareAddress().isEmpty())
            {
                macAddresses.insert(netInterface.hardwareAddress());
            }
        }

        for (auto& mac : macAddresses)
        {
            args << "--mac-addr" << mac;
        }
=======
    if (m_AppConfig->getPreventSleep())
    {
        args << "--prevent-sleep";
>>>>>>> 9302f86b
    }

    // put a space between last log output and new instance.
    if (!m_pLogOutput->toPlainText().isEmpty())
        appendLogRaw("");

    appendLogInfo("starting " + QString(synergyType() == synergyServer ? "server" : "client"));

    if ((synergyType() == synergyClient && !clientArgs(args, app))
        || (synergyType() == synergyServer && !serverArgs(args, app)))
    {
        stopSynergy();
        return;
    }

    if (desktopMode)
    {
        connect(synergyProcess(), SIGNAL(finished(int, QProcess::ExitStatus)), this, SLOT(synergyFinished(int, QProcess::ExitStatus)));
        connect(synergyProcess(), SIGNAL(readyReadStandardOutput()), this, SLOT(logOutput()));
        connect(synergyProcess(), SIGNAL(readyReadStandardError()), this, SLOT(logError()));
    }

    qDebug() << args;

    // show command if debug log level...
    if (appConfig().logLevel() >= 4) {
        appendLogInfo(QString("command: %1 %2").arg(app, args.join(" ")));
    }

    appendLogInfo("log level: " + appConfig().logLevelText());

    if (appConfig().logToFile())
        appendLogInfo("log file: " + appConfig().logFilename());

    if (desktopMode)
    {
        synergyProcess()->start(app, args);
        if (!synergyProcess()->waitForStarted())
        {
            show();
            QMessageBox::warning(this, tr("Program can not be started"), QString(tr("The executable<br><br>%1<br><br>could not be successfully started, although it does exist. Please check if you have sufficient permissions to run this program.").arg(app)));
            return;
        }
    }

    //-f --no-tray --debug INFO --name DESKTOP-B2RN8RK --ipc --stop-on-desk-switch --enable-drag-drop --enable-crypto --tls-cert "C:\Users\sikac\AppData\Local\Synergy/SSL/Synergy.pem" --profile-dir "C:\Users\sikac\AppData\Local" --mac-addr 02:50:69:61:8B:33 --mac-addr 0A:00:27:00:00:16 --mac-addr 00:50:56:C0:00:01 --mac-addr 00:50:56:C0:00:08 --mac-addr 20:79:18:8E:10:02 --mac-addr 00:00:00:00:00:00:00:E0 192.168.1.92:24800
    appendLogInfo(args.join(" "));

    if (serviceMode)
    {
        QString command(app + " " + args.join(" "));
        m_IpcClient.sendCommand(command, appConfig().elevateMode());
    }
}

void MainWindow::actionStart()
{
    m_clientConnection.setCheckConnection(true);
    startSynergy();
}

void MainWindow::retryStart()
{
    //This function is only called after a failed start
    //Only start synergy if the current state is pending retry
    if (m_SynergyState == synergyPendingRetry)
    {
        startSynergy();
    }
}

bool MainWindow::clientArgs(QStringList& args, QString& app)
{
    app = appPath(appConfig().synergycName());

    if (!QFile::exists(app))
    {
        show();
        QMessageBox::warning(this, tr("Synergy client not found"),
                             tr("The executable for the synergy client does not exist."));
        return false;
    }

#if defined(Q_OS_WIN)
    // wrap in quotes so a malicious user can't start \Program.exe as admin.
    app = QString("\"%1\"").arg(app);
#endif

    if (appConfig().logToFile())
    {
        appConfig().persistLogDir();
        args << "--log" << appConfig().logFilenameCmd();
    }


#if !defined(SYNERGY_ENTERPRISE) && defined(SYNERGY_AUTOCONFIG)
    // check auto config first, if it is disabled or no server detected,
    // use line edit host name if it is not empty
    if (appConfig().autoConfig()) {
        if (m_pComboServerList->count() != 0) {
            QString serverIp = m_pComboServerList->currentText();
            args << serverIp + ":" + QString::number(appConfig().port());
            return true;
        }
        else {
            show();
            QMessageBox::warning(
                this, tr("No server selected"),
                tr("No auto config server was selected, try manual mode instead."));
            return false;
        }
    }
#endif

    if (m_pLineEditHostname->text().isEmpty())
    {
#if !defined(SYNERGY_ENTERPRISE) && defined(SYNERGY_AUTOCONFIG)
        //check if autoconfig mode is enabled
        if (!appConfig().autoConfig())
        {
#endif
            show();
            QMessageBox::warning(
                this, tr("Hostname is empty"),
                tr("Please fill in a hostname for the synergy client to connect to."));
            return false;

#if !defined(SYNERGY_ENTERPRISE) && defined(SYNERGY_AUTOCONFIG)
        }
        else
        {
            return false;
        }
#endif
    }

    QString hostName = m_pLineEditHostname->text();
    // if interface is IPv6 - ensure that ip is in square brackets
    if (hostName.count(':') > 1) {
        if(hostName[0] != '[') {
            hostName.insert(0, '[');
        }
        if(hostName[hostName.size() - 1] != ']') {
            hostName.push_back(']');
        }
    }

    args << hostName + ":" + QString::number(appConfig().port());
    return true;
}

QString MainWindow::configFilename()
{
    QString configFullPath;
    if (appConfig().getUseExternalConfig())
    {
        configFullPath = appConfig().getConfigFile();
    }
    else
    {
        QStringList errors;
        for (auto path : {QStandardPaths::AppDataLocation,
                          QStandardPaths::AppConfigLocation})
        {
            auto configDirPath = QStandardPaths::writableLocation(path);
            if (!QDir().mkpath(configDirPath))
            {
                errors.push_back(tr("Failed to create config folder \"%1\"").arg(configDirPath));
                continue;
            }

            QFile configFile(configDirPath + "/LastConfig.cfg");
            if (!configFile.open(QIODevice::WriteOnly | QIODevice::Truncate))
            {
                errors.push_back(tr("File:\"%1\" Error:%2").arg(configFile.fileName(), configFile.errorString()));
                continue;
            }

            serverConfig().save(configFile);
            configFile.close();
            configFullPath = configFile.fileName();

            break;
        }

        if (configFullPath.isEmpty())
        {
            QMessageBox::critical(this, tr("Cannot write configuration file"), errors.join('\n'));
        }
    }

    return configFullPath;
}

QString MainWindow::address() const
{
    QString i = appConfig().networkInterface();
    // if interface is IPv6 - ensure that ip is in square brackets
    if (i.count(':') > 1) {
        if(i[0] != '[') {
            i.insert(0, '[');
        }
        if(i[i.size() - 1] != ']') {
            i.push_back(']');
        }
    }
    return (!i.isEmpty() ? i : "") + ":" + QString::number(appConfig().port());
}

QString MainWindow::appPath(const QString& name)
{
    return appConfig().synergyProgramDir() + name;
}

bool MainWindow::serverArgs(QStringList& args, QString& app)
{
    app = appPath(appConfig().synergysName());

    if (!QFile::exists(app))
    {
        QMessageBox::warning(this, tr("Synergy server not found"),
                             tr("The executable for the synergy server does not exist."));
        return false;
    }

#if defined(Q_OS_WIN)
    // wrap in quotes so a malicious user can't start \Program.exe as admin.
    app = QString("\"%1\"").arg(app);
#endif

    if (appConfig().logToFile())
    {
        appConfig().persistLogDir();

        args << "--log" << appConfig().logFilenameCmd();
    }

    QString configFilename = this->configFilename();
    if (configFilename.isEmpty())
    {
        return false;
    }
#if defined(Q_OS_WIN)
    // wrap in quotes in case username contains spaces.
    configFilename = QString("\"%1\"").arg(configFilename);
#endif
    args << "-c" << configFilename << "--address" << address();
    appendLogInfo("config file: " + configFilename);

#ifndef SYNERGY_ENTERPRISE
    if (!appConfig().serialKey().isEmpty()) {
        args << "--serial-key" << appConfig().serialKey();
    }
#endif

    return true;
}

void MainWindow::stopSynergy()
{
    appendLogDebug("stopping process");

    m_ExpectedRunningState = kStopped;

    if (appConfig().processMode() == Service)
    {
        stopService();
    }
    else if (appConfig().processMode() == Desktop)
    {
        stopDesktop();
    }

    setSynergyState(synergyDisconnected);

    // reset so that new connects cause auto-hide.
    m_AlreadyHidden = false;
}

void MainWindow::stopService()
{
    // send empty command to stop service from laucning anything.
    m_IpcClient.sendCommand("", appConfig().elevateMode());
}

void MainWindow::stopDesktop()
{
    QMutexLocker locker(&m_StopDesktopMutex);
    if (!synergyProcess()) {
        return;
    }

    appendLogInfo("stopping synergy desktop process");

    if (synergyProcess()->isOpen()) {
        synergyProcess()->close();
    }

    delete synergyProcess();
    setSynergyProcess(NULL);
}

void MainWindow::synergyFinished(int exitCode, QProcess::ExitStatus)
{
    if (exitCode == 0) {
        appendLogInfo(QString("process exited normally"));
    }
    else {
        appendLogError(QString("process exited with error code: %1").arg(exitCode));
    }

    if (m_ExpectedRunningState == kStarted) {

        setSynergyState(synergyPendingRetry);
        QTimer::singleShot(1000, this, SLOT(retryStart()));
        appendLogInfo(QString("detected process not running, auto restarting"));
    }
    else {
        setSynergyState(synergyDisconnected);
    }
}

void MainWindow::setSynergyState(qSynergyState state)
{
    // always assume connection is not secure when connection changes
    // to anything except connected. the only way the padlock shows is
    // when the correct TLS version string is detected.
    if (state != synergyConnected) {
        secureSocket(false);
    }

    if (synergyState() == state)
        return;

    if ((state == synergyConnected) || (state == synergyConnecting) || (state == synergyListening) || (state == synergyPendingRetry))
    {
        disconnect (m_pButtonToggleStart, SIGNAL(clicked()), m_pActionStartSynergy, SLOT(trigger()));
        connect (m_pButtonToggleStart, SIGNAL(clicked()), m_pActionStopSynergy, SLOT(trigger()));
        m_pButtonToggleStart->setText(tr("&Stop"));
        m_pButtonApply->setEnabled(true);
    }
    else if (state == synergyDisconnected)
    {
        disconnect (m_pButtonToggleStart, SIGNAL(clicked()), m_pActionStopSynergy, SLOT(trigger()));
        connect (m_pButtonToggleStart, SIGNAL(clicked()), m_pActionStartSynergy, SLOT(trigger()));
        m_pButtonToggleStart->setText(tr("&Start"));
        m_pButtonApply->setEnabled(false);
    }

    bool running = false;
    if (state == synergyConnected || state == synergyListening) {
        running = true;
    }

    m_pActionStartSynergy->setEnabled(!running);
    m_pActionStopSynergy->setEnabled(running);

    switch (state)
    {
    case synergyListening: {
        if (synergyType() == synergyServer) {
            setStatus(tr("Synergy is waiting for clients").arg(m_SecureSocketVersion));
        }

        break;
    }
    case synergyConnected: {
        if (m_SecureSocket) {
            setStatus(tr("Synergy is connected (with %1)").arg(m_SecureSocketVersion));
        }
        else {
            setStatus(tr("Synergy is running (without TLS encryption)").arg(m_SecureSocketVersion));
        }
        break;
    }
    case synergyConnecting:
        setStatus(tr("Synergy is starting..."));
        break;
    case synergyPendingRetry:
        setStatus(tr("There was an error, retrying..."));
        break;
    case synergyDisconnected:
        setStatus(tr("Synergy is not running"));
        break;
    }

    setIcon(state);

    m_SynergyState = state;
}

void MainWindow::setVisible(bool visible)
{
    QMainWindow::setVisible(visible);
    m_pActionMinimize->setEnabled(visible);
    m_pActionRestore->setEnabled(!visible);

#if __MAC_OS_X_VERSION_MIN_REQUIRED >= 1070 // lion
    // dock hide only supported on lion :(
    ProcessSerialNumber psn = { 0, kCurrentProcess };
#pragma GCC diagnostic push
#pragma GCC diagnostic ignored "-Wdeprecated-declarations"
    GetCurrentProcess(&psn);
#pragma GCC diagnostic pop
    if (visible)
        TransformProcessType(&psn, kProcessTransformToForegroundApplication);
    else
        TransformProcessType(&psn, kProcessTransformToBackgroundApplication);
#endif
}

QString MainWindow::getIPAddresses()
{
    QStringList result;
    bool hinted = false;
    const auto localnet = QHostAddress::parseSubnet("192.168.0.0/16");
    const QList<QHostAddress> addresses = QNetworkInterface::allAddresses();

    for (const auto& address : addresses) {
        if (address.protocol() == QAbstractSocket::IPv4Protocol &&
            address != QHostAddress(QHostAddress::LocalHost) &&
            !address.isInSubnet(QHostAddress::parseSubnet("169.254.0.0/16"))) {

            // usually 192.168.x.x is a useful ip for the user, so indicate
            // this by making it bold.
            if (!hinted && address.isInSubnet(localnet)) {
                QString format = "<span style=\"color:#4285F4;\">%1</span>";
                result.append(format.arg(address.toString()));
                hinted = true;
            }
            else {
                result.append(address.toString());
            }
        }
    }

    if (result.isEmpty()) {
        result.append(tr("Unknown"));
    }

    return result.join(", ");
}

void MainWindow::changeEvent(QEvent* event)
{
    if (event != 0)
    {
        switch (event->type())
        {
        case QEvent::LanguageChange:
        {
            retranslateUi(this);
            retranslateMenuBar();

            proofreadInfo();

            break;
        }
        case QEvent::WindowStateChange:
        {
            windowStateChanged();
            break;
        }
        }
    }
    // all that do not return are allowing the event to propagate
    QMainWindow::changeEvent(event);
}

void MainWindow::addZeroconfServer(const QString name)
{
    // don't add yourself to the server list.
    if (getIPAddresses().contains(name)) {
        return;
    }

    if (m_pComboServerList->findText(name) == -1) {
        m_pComboServerList->addItem(name);
    }
}

void MainWindow::setEdition(Edition edition)
{
#ifndef SYNERGY_ENTERPRISE
    setWindowTitle(m_LicenseManager->getEditionName (edition));
#endif
}

#ifndef SYNERGY_ENTERPRISE
void MainWindow::InvalidLicense()
{
   stopSynergy();
   m_AppConfig->activationHasRun(false);
}

void MainWindow::showLicenseNotice(const QString& notice)
{
    this->m_trialLabel->hide();

    if (!notice.isEmpty()) {
        this->m_trialLabel->setText(notice);
        this->m_trialLabel->show();
    }

    setWindowTitle (m_LicenseManager->activeEditionName());
}
#endif

void MainWindow::updateLocalFingerprint()
{
    if (m_AppConfig->getCryptoEnabled() &&
        Fingerprint::local().fileExists() &&
        m_pRadioGroupServer->isChecked())
    {
        m_pLabelFingerprint->setVisible(true);
    }
    else
    {
        m_pLabelFingerprint->setVisible(false);
    }
}

#ifndef SYNERGY_ENTERPRISE
LicenseManager&
MainWindow::licenseManager() const
{
    return *m_LicenseManager;
}
#endif

bool  MainWindow::on_m_pActionSave_triggered()
{
    QString fileName = QFileDialog::getSaveFileName(this, tr("Save configuration as..."));

    if (!fileName.isEmpty() && !serverConfig().save(fileName))
    {
        QMessageBox::warning(this, tr("Save failed"), tr("Could not save configuration to file."));
        return true;
    }

    return false;
}

void MainWindow::on_m_pActionAbout_triggered()
{
    AboutDialog dlg(this, appPath(appConfig().synergycName()));
    dlg.exec();
}

void MainWindow::on_m_pActionHelp_triggered()
{
    QDesktopServices::openUrl(QUrl(HELP_URL));
}

void MainWindow::updateZeroconfService()
{
#if !defined(SYNERGY_ENTERPRISE) && defined(SYNERGY_AUTOCONFIG)

    // reset the server list in case one has gone away.
    // it'll be re-added after the zeroconf service restarts.
    m_pComboServerList->clear();

    if (m_pZeroconf != nullptr) {
        if (appConfig().autoConfig()) {
            m_pZeroconf->startService();
        }
        else {
            m_pZeroconf->stopService();
        }
    }
#endif
}

void MainWindow::updateAutoConfigWidgets()
{
   m_pLabelServerName->show();
   m_pLineEditHostname->show();

   m_pLabelAutoDetected->hide();
   m_pComboServerList->hide();
}

void MainWindow::on_m_pActionSettings_triggered()
{
    SettingsDialog(this, appConfig()).exec();
}

void MainWindow::autoAddScreen(const QString name)
{
    if (m_ServerConfig.ignoreAutoConfigClient()) {
        appendLogDebug(QString("ignoring zeroconf screen: %1").arg(name));
        return;
    }

#ifndef SYNERGY_ENTERPRISE
    if (m_ActivationDialogRunning) {
        // TODO: refactor this code
        // add this screen to the pending list and check this list until
        // users finish activation dialog
        m_PendingClientNames.append(name);
        return;
    }
#endif

    int r = m_ServerConfig.autoAddScreen(name);
    if (r != kAutoAddScreenOk) {
        switch (r) {
        case kAutoAddScreenManualServer:
            showConfigureServer(
                tr("Please add the server (%1) to the grid.")
                    .arg(appConfig().screenName()));
            break;

        case kAutoAddScreenManualClient:
            showConfigureServer(
                tr("Please drag the new client screen (%1) "
                    "to the desired position on the grid.")
                    .arg(name));
            break;
        }
    }
}

void MainWindow::showConfigureServer(const QString& message)
{
    ServerConfigDialog dlg(this, serverConfig());
    dlg.message(message);
    dlg.exec();
}

void MainWindow::on_m_pButtonConfigureServer_clicked()
{
    showConfigureServer();
}

void MainWindow::on_m_pActivate_triggered()
{
#ifndef SYNERGY_ENTERPRISE
    raiseActivationDialog();
#endif
}

void MainWindow::on_m_pButtonApply_clicked()
{
    m_clientConnection.setCheckConnection(true);
    restartSynergy();
}

#ifndef SYNERGY_ENTERPRISE
int MainWindow::raiseActivationDialog()
{
    if (m_ActivationDialogRunning) {
        return QDialog::Rejected;
    }
    ActivationDialog activationDialog (this, appConfig(), licenseManager());
    m_ActivationDialogRunning = true;
    int result = activationDialog.exec();
    m_ActivationDialogRunning = false;
    if (!m_PendingClientNames.empty()) {
        foreach (const QString& name, m_PendingClientNames) {
            autoAddScreen(name);
        }

        m_PendingClientNames.clear();
    }
    return result;
}
#endif

void MainWindow::on_windowShown()
{
#ifndef SYNERGY_ENTERPRISE
	if (!m_AppConfig->activationHasRun() &&
		!m_LicenseManager->serialKey().isValid()){
			raiseActivationDialog();
	}
#endif
}

QString MainWindow::getProfileRootForArg()
{
    CoreInterface coreInterface;
    QString dir = coreInterface.getProfileDir();

    // HACK: strip our app name since we're returning the root dir.
#if defined(Q_OS_WIN)
    dir.replace("\\Synergy", "");
#else
    dir.replace("/.synergy", "");
#endif

    return QString("\"%1\"").arg(dir);
}

void MainWindow::secureSocket(bool secureSocket)
{
    m_SecureSocket = secureSocket;
    if (secureSocket) {
        m_pLabelPadlock->show();
    }
    else {
        m_pLabelPadlock->hide();
    }
}

void MainWindow::on_m_pLabelComputerName_linkActivated(const QString&)
{
   m_pActionSettings->trigger();
}

void MainWindow::on_m_pLabelFingerprint_linkActivated(const QString&)
{
    QMessageBox::information(this, "SSL/TLS fingerprint", Fingerprint::local().readFirst());
}

void MainWindow::on_m_pComboServerList_currentIndexChanged(const QString &server)
{
    appConfig().setAutoConfigServer(server);
}

void MainWindow::windowStateChanged()
{
    if (windowState() == Qt::WindowMinimized && appConfig().getMinimizeToTray())
        hide();
}

void MainWindow::updateScreenName()
{
    m_pLabelComputerName->setText(tr("This computer's name: %1 (<a href=\"#\" style=\"text-decoration: none; color: #4285F4;\">Preferences</a>)").arg(appConfig().screenName()));
    serverConfig().updateServerName();
}

void MainWindow::enableServer(bool enable)
{
    m_pRadioGroupServer->setChecked(enable);

    if (enable)
    {
        m_pButtonConfigureServer->show();
        m_pLabelServerState->show();
        updateLocalFingerprint();
        m_pButtonToggleStart->setEnabled(enable);
    }
    else
    {
        m_pLabelFingerprint->hide();
        m_pButtonConfigureServer->hide();
        m_pLabelServerState->hide();
    }
}

void MainWindow::enableClient(bool enable)
{
    m_pRadioGroupClient->setChecked(enable);

    if (enable)
    {
        m_pLabelServerName->show();
        m_pLineEditHostname->show();
        m_pButtonConnect->show();
        m_pButtonToggleStart->setEnabled(enable);
    }
    else
    {
        m_pLabelClientState->hide();
        m_pLabelServerName->hide();
        m_pLineEditHostname->hide();
        m_pButtonConnect->hide();
    }
}


void MainWindow::on_m_pRadioGroupServer_clicked(bool)
{
    enableServer(true);
    enableClient(false);
}

void MainWindow::on_m_pRadioGroupClient_clicked(bool)
{
    enableClient(true);
    enableServer(false);
}

void MainWindow::on_m_pButtonConnect_clicked()
{
    on_m_pButtonApply_clicked();
}
<|MERGE_RESOLUTION|>--- conflicted
+++ resolved
@@ -676,7 +676,6 @@
     }
 #endif
 
-<<<<<<< HEAD
     if (synergyType() == synergyClient) {
         std::set<QString> macAddresses;
         foreach(QNetworkInterface netInterface, QNetworkInterface::allInterfaces())
@@ -694,11 +693,11 @@
         {
             args << "--mac-addr" << mac;
         }
-=======
+    }
+
     if (m_AppConfig->getPreventSleep())
     {
         args << "--prevent-sleep";
->>>>>>> 9302f86b
     }
 
     // put a space between last log output and new instance.
