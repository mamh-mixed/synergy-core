/*
 * synergy -- mouse and keyboard sharing utility
 * Copyright (C) 2012 Bolton Software Ltd.
 * Copyright (C) 2012 Nick Bolton
 * 
 * This package is free software; you can redistribute it and/or
 * modify it under the terms of the GNU General Public License
 * found in the file COPYING that should have accompanied this file.
 * 
 * This package is distributed in the hope that it will be useful,
 * but WITHOUT ANY WARRANTY; without even the implied warranty of
 * MERCHANTABILITY or FITNESS FOR A PARTICULAR PURPOSE.  See the
 * GNU General Public License for more details.
 *
 * You should have received a copy of the GNU General Public License
 * along with this program.  If not, see <http://www.gnu.org/licenses/>.
 */

// TODO: split this class into windows and unix to get rid
// of all the #ifdefs!

#include "synergy/DaemonApp.h"

#include "synergy/App.h"
#include "synergy/ArgParser.h"
#include "synergy/ServerArgs.h"
#include "synergy/ClientArgs.h"
#include "ipc/IpcClientProxy.h"
#include "ipc/IpcMessage.h"
#include "ipc/IpcLogOutputter.h"
#include "net/SocketMultiplexer.h"
#include "arch/XArch.h"
#include "base/Log.h"
#include "base/TMethodJob.h"
#include "base/TMethodEventJob.h"
#include "base/EventQueue.h"
#include "base/log_outputters.h"
#include "base/Log.h"

#if SYSAPI_WIN32

#include "arch/win32/ArchMiscWindows.h"
#include "arch/win32/XArchWindows.h"
#include "synergy/Screen.h"
#include "platform/MSWindowsScreen.h"
#include "platform/MSWindowsDebugOutputter.h"
#include "platform/MSWindowsWatchdog.h"
#include "platform/MSWindowsEventQueueBuffer.h"

#define WIN32_LEAN_AND_MEAN
#include <Windows.h>

#endif

#include <string>
#include <iostream>
#include <sstream>

using namespace std;

CDaemonApp* CDaemonApp::s_instance = NULL;

int
mainLoopStatic()
{
	CDaemonApp::s_instance->mainLoop(true);
	return kExitSuccess;
}

int
unixMainLoopStatic(int, const char**)
{
	return mainLoopStatic();
}

#if SYSAPI_WIN32
int
winMainLoopStatic(int, const char**)
{
	return CArchMiscWindows::runDaemon(mainLoopStatic);
}
#endif

CDaemonApp::CDaemonApp() :
	m_ipcServer(nullptr),
	m_ipcLogOutputter(nullptr),
	#if SYSAPI_WIN32
	m_watchdog(nullptr),
	#endif
	m_events(nullptr)
{
	s_instance = this;
}

CDaemonApp::~CDaemonApp()
{
}

int
CDaemonApp::run(int argc, char** argv)
{
#if SYSAPI_WIN32
	// win32 instance needed for threading, etc.
	CArchMiscWindows::setInstanceWin32(GetModuleHandle(NULL));
#endif
	
	CArch arch;
	arch.init();

	CLog log;
	CEventQueue events;
	m_events = &events;

	bool uninstall = false;
	try
	{
#if SYSAPI_WIN32
		// sends debug messages to visual studio console window.
		log.insert(new CMSWindowsDebugOutputter());
#endif

		// default log level to system setting.
		string logLevel = arch.setting("LogLevel");
		if (logLevel != "")
			log.setFilter(logLevel.c_str());

		bool foreground = false;

		for (int i = 1; i < argc; ++i) {
			string arg(argv[i]);

			if (arg == "/f" || arg == "-f") {
				foreground = true;
			}
#if SYSAPI_WIN32
			else if (arg == "/install") {
				uninstall = true;
				arch.installDaemon();
				return kExitSuccess;
			}
			else if (arg == "/uninstall") {
				arch.uninstallDaemon();
				return kExitSuccess;
			}
#endif
			else {
				stringstream ss;
				ss << "Unrecognized argument: " << arg;
				foregroundError(ss.str().c_str());
				return kExitArgs;
			}
		}

		if (foreground) {
			// run process in foreground instead of daemonizing.
			// useful for debugging.
			mainLoop(false);
		}
		else {
#if SYSAPI_WIN32
			arch.daemonize("Synergy", winMainLoopStatic);
#elif SYSAPI_UNIX
			arch.daemonize("Synergy", unixMainLoopStatic);
#endif
		}

		return kExitSuccess;
	}
	catch (XArch& e) {
		CString message = e.what();
		if (uninstall && (message.find("The service has not been started") != CString::npos)) {
			// TODO: if we're keeping this use error code instead (what is it?!).
			// HACK: this message happens intermittently, not sure where from but
			// it's quite misleading for the user. they thing something has gone
			// horribly wrong, but it's just the service manager reporting a false
			// positive (the service has actually shut down in most cases).
		}
		else {
			foregroundError(message.c_str());
		}
		return kExitFailed;
	}
	catch (std::exception& e) {
		foregroundError(e.what());
		return kExitFailed;
	}
	catch (...) {
		foregroundError("Unrecognized error.");
		return kExitFailed;
	}
}

void
CDaemonApp::mainLoop(bool logToFile)
{
	try
	{
		DAEMON_RUNNING(true);
		
		if (logToFile)
			CLOG->insert(new CFileLogOutputter(logPath().c_str()));

		// create socket multiplexer.  this must happen after daemonization
		// on unix because threads evaporate across a fork().
		CSocketMultiplexer multiplexer;

		// uses event queue, must be created here.
		m_ipcServer = new CIpcServer(m_events, &multiplexer);

		// send logging to gui via ipc, log system adopts outputter.
		m_ipcLogOutputter = new CIpcLogOutputter(*m_ipcServer);
		CLOG->insert(m_ipcLogOutputter);
		
#if SYSAPI_WIN32
		m_watchdog = new CMSWindowsWatchdog(false, *m_ipcServer, *m_ipcLogOutputter);
#endif
		
		m_events->adoptHandler(
			m_events->forCIpcServer().messageReceived(), m_ipcServer,
			new TMethodEventJob<CDaemonApp>(this, &CDaemonApp::handleIpcMessage));

		m_ipcServer->listen();
		
#if SYSAPI_WIN32

		// install the platform event queue to handle service stop events.
		m_events->adoptBuffer(new CMSWindowsEventQueueBuffer(m_events));
		
		CString command = ARCH->setting("Command");
		bool elevate = ARCH->setting("Elevate") == "1";
		if (command != "") {
			LOG((CLOG_INFO "using last known command: %s", command.c_str()));
			m_watchdog->setCommand(command, elevate);
		}

		m_watchdog->startAsync();
#endif
		m_events->loop();

#if SYSAPI_WIN32
		m_watchdog->stop();
		delete m_watchdog;
#endif

		m_events->removeHandler(
			m_events->forCIpcServer().messageReceived(), m_ipcServer);
		
		CLOG->remove(m_ipcLogOutputter);
		delete m_ipcLogOutputter;
		delete m_ipcServer;
		
		DAEMON_RUNNING(false);
	}
	catch (std::exception& e) {
		LOG((CLOG_CRIT "An error occurred: %s", e.what()));
	}
	catch (...) {
		LOG((CLOG_CRIT "An unknown error occurred.\n"));
	}
}

void
CDaemonApp::foregroundError(const char* message)
{
#if SYSAPI_WIN32
	MessageBox(NULL, message, "Synergy Service", MB_OK | MB_ICONERROR);
#elif SYSAPI_UNIX
	cerr << message << endl;
#endif
}

std::string
CDaemonApp::logPath()
{
#ifdef SYSAPI_WIN32
	// TODO: move to CArchMiscWindows
	// on windows, log to the same dir as the binary.
	char fileNameBuffer[MAX_PATH];
	GetModuleFileName(NULL, fileNameBuffer, MAX_PATH);
	string fileName(fileNameBuffer);
	size_t lastSlash = fileName.find_last_of("\\");
	string path(fileName.substr(0, lastSlash));
	path.append("\\").append(LOG_FILENAME);
	return path;
#elif SYSAPI_UNIX
	return "/var/log/" LOG_FILENAME;
#endif
}

void
CDaemonApp::handleIpcMessage(const CEvent& e, void*)
{
	CIpcMessage* m = static_cast<CIpcMessage*>(e.getDataObject());
	switch (m->type()) {
		case kIpcCommand: {
			CIpcCommandMessage* cm = static_cast<CIpcCommandMessage*>(m);
			CString command = cm->command();

			// if empty quotes, clear.
			if (command == "\"\"") {
				command.clear();
			}

			if (!command.empty()) {
				LOG((CLOG_DEBUG "new command, elevate=%d command=%s", cm->elevate(), command.c_str()));

<<<<<<< HEAD
				CString debugArg("--debug");
				size_t debugArgPos = command.find(debugArg);
				if (debugArgPos != CString::npos) {
					UInt32 from = static_cast<UInt32>(debugArgPos) + static_cast<UInt32>(debugArg.size()) + 1;
					UInt32 nextSpace = static_cast<UInt32>(command.find(" ", from));
					CString logLevel(command.substr(from, nextSpace - from));
=======
				std::vector<CString> argsArray;
				CArgParser::splitCommandString(command, argsArray);
				CArgParser argParser(NULL);
				const char** argv = argParser.getArgv(argsArray);
				CServerArgs serverArgs;
				CClientArgs clientArgs;
				int argc = static_cast<int>(argsArray.size());
				bool server = argsArray[0].find("synergys") != CString::npos ? true : false;
				CArgsBase* argBase = NULL;

				if (server) {
					argParser.parseServerArgs(serverArgs, argc, argv);
					argBase = &serverArgs;
				}
				else {
					argParser.parseClientArgs(clientArgs, argc, argv);
					argBase = &clientArgs;
				}

				delete[] argv;
>>>>>>> a32cb413
				
				CString logLevel(argBase->m_logFilter);
				if (!logLevel.empty()) {
					try {
						// change log level based on that in the command string
						// and change to that log level now.
						ARCH->setting("LogLevel", logLevel);
						CLOG->setFilter(logLevel.c_str());
					}
					catch (XArch& e) {
						LOG((CLOG_ERR "failed to save LogLevel setting, %s", e.what()));
					}
				}
			}
			else {
				LOG((CLOG_DEBUG "empty command, elevate=%d", cm->elevate()));
			}

			try {
				// store command in system settings. this is used when the daemon
				// next starts.
				ARCH->setting("Command", command);

				// TODO: it would be nice to store bools/ints...
				ARCH->setting("Elevate", CString(cm->elevate() ? "1" : "0"));
			}
			catch (XArch& e) {
				LOG((CLOG_ERR "failed to save settings, %s", e.what()));
			}

#if SYSAPI_WIN32
			// tell the relauncher about the new command. this causes the
			// relauncher to stop the existing command and start the new
			// command.
			m_watchdog->setCommand(command, cm->elevate());
#endif
			break;
		}

		case kIpcHello:
			CIpcHelloMessage* hm = static_cast<CIpcHelloMessage*>(m);
			CString type;
			switch (hm->clientType()) {
				case kIpcClientGui: type = "gui"; break;
				case kIpcClientNode: type = "node"; break;
				default: type = "unknown"; break;
			}

			LOG((CLOG_DEBUG "ipc hello, type=%s", type.c_str()));

#if SYSAPI_WIN32
			CString watchdogStatus = m_watchdog->isProcessActive() ? "ok" : "error";
			LOG((CLOG_INFO "watchdog status: %s", watchdogStatus.c_str()));
#endif

			m_ipcLogOutputter->notifyBuffer();
			break;
	}
}<|MERGE_RESOLUTION|>--- conflicted
+++ resolved
@@ -304,14 +304,6 @@
 			if (!command.empty()) {
 				LOG((CLOG_DEBUG "new command, elevate=%d command=%s", cm->elevate(), command.c_str()));
 
-<<<<<<< HEAD
-				CString debugArg("--debug");
-				size_t debugArgPos = command.find(debugArg);
-				if (debugArgPos != CString::npos) {
-					UInt32 from = static_cast<UInt32>(debugArgPos) + static_cast<UInt32>(debugArg.size()) + 1;
-					UInt32 nextSpace = static_cast<UInt32>(command.find(" ", from));
-					CString logLevel(command.substr(from, nextSpace - from));
-=======
 				std::vector<CString> argsArray;
 				CArgParser::splitCommandString(command, argsArray);
 				CArgParser argParser(NULL);
@@ -332,7 +324,6 @@
 				}
 
 				delete[] argv;
->>>>>>> a32cb413
 				
 				CString logLevel(argBase->m_logFilter);
 				if (!logLevel.empty()) {
